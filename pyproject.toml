--- conflicted
+++ resolved
@@ -15,12 +15,8 @@
 dependencies = [
   "fenics-dolfinx",
   "pint",
-<<<<<<< HEAD
-=======
-  "loguru",
   "gmsh",
   "meshio"
->>>>>>> d541e806
 ]
 description = "Implementation of structural problems for concrete structures using FEniCSx"
 license = {file = "LICENSE"}
