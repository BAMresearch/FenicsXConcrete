[build-system]
requires = ["setuptools>=61.0", "wheel"]
build-backend = "setuptools.build_meta"

[project]
authors = [
  { name="Jörg F. Unger", email="joerg.unger@bam.de" },
]
classifiers = [
    "Programming Language :: Python :: 3",
    "Topic :: Scientific/Engineering",
    "Intended Audience :: Science/Research",
    "License :: OSI Approved :: MIT License",
]
dependencies = [
  "fenics-dolfinx",
  "pint",
  "gmsh",
  "meshio"
]
description = "Implementation of structural problems for concrete structures using FEniCSx"
license = {file = "LICENSE"}
name = "fenicsxconcrete"
readme = "REAMDE.md"
requires-python = ">=3.10"
version = "0.0.5a1"

[project.optional-dependencies]
tests = ["pytest", "coverage", "toml"]

[project.urls]
repository = "https://github.com/BAMresearch/FenicsXConcrete.git"

[tool.coverage.run]
source = ["src"]

[tool.black]
line-length = 119

[tool.isort]
profile = "black"
<<<<<<< HEAD

[tool.ruff]
line-length = 119
=======
multi_line_output = 3
include_trailing_comma = true
force_grid_wrap = 0
use_parentheses = true
ensure_newline_before_comments = true
line_length = 119
>>>>>>> b02c705d
<|MERGE_RESOLUTION|>--- conflicted
+++ resolved
@@ -39,15 +39,12 @@
 
 [tool.isort]
 profile = "black"
-<<<<<<< HEAD
-
-[tool.ruff]
-line-length = 119
-=======
 multi_line_output = 3
 include_trailing_comma = true
 force_grid_wrap = 0
 use_parentheses = true
 ensure_newline_before_comments = true
 line_length = 119
->>>>>>> b02c705d
+
+[tool.ruff]
+line-length = 119