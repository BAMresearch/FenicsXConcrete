name: fenicsxconcrete
channels:
  - conda-forge
dependencies:
  # runtime
  - fenics-dolfinx
  - pint
  - matplotlib
  - python-gmsh
  - meshio
  # tests
  - pytest
  - coverage
  - toml
  # docs
  - sphinx
  - myst-parser
  - sphinx_rtd_theme
<<<<<<< HEAD
=======
  - toml
  # formatting
  - black
  - isort
>>>>>>> 18e7dafb
  - pip
  - pip:
      - -e .<|MERGE_RESOLUTION|>--- conflicted
+++ resolved
@@ -16,13 +16,9 @@
   - sphinx
   - myst-parser
   - sphinx_rtd_theme
-<<<<<<< HEAD
-=======
-  - toml
   # formatting
   - black
   - isort
->>>>>>> 18e7dafb
   - pip
   - pip:
       - -e .