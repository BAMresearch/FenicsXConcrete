--- conflicted
+++ resolved
@@ -5,21 +5,17 @@
   # runtime
   - fenics-dolfinx
   - pint
-<<<<<<< HEAD
-=======
-  - loguru
   - matplotlib
   - python-gmsh
   - meshio
->>>>>>> d541e806
   # tests
   - pytest
   - coverage
+  - toml
   # docs
   - sphinx
   - myst-parser
   - sphinx_rtd_theme
-  - toml
   - pip
   - pip:
       - -e .