--- conflicted
+++ resolved
@@ -6,17 +6,11 @@
   - fenics-dolfinx
   - pint
   - loguru
+  - matplotlib
   # tests
   - pytest
-<<<<<<< HEAD
-  - python-gmsh
-  - meshio
-  - pytest-cov
-  - matplotlib
-=======
   - coverage
   - toml
->>>>>>> 3d5b6c55
   - pip
   - pip:
       - -e .