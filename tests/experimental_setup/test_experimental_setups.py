import pytest
from fenicsxconcrete.experimental_setup.cantilever_beam import CantileverBeam
from fenicsxconcrete.experimental_setup.tensile_beam import TensileBeam
<<<<<<< HEAD
from fenicsxconcrete.experimental_setup.simple_beam import SimpleBeam
=======
from fenicsxconcrete.experimental_setup.compression_cylinder import CompressionCylinder
>>>>>>> 8d8e0973
import copy
from fenicsxconcrete.unit_registry import ureg
from fenicsxconcrete.finite_element_problem.linear_elasticity import LinearElasticity


@pytest.mark.parametrize("setup", [CantileverBeam,
                                   TensileBeam,
<<<<<<< HEAD
                                   SimpleBeam])
=======
                                   CompressionCylinder])
>>>>>>> 8d8e0973
def test_default_parameters(setup):
    """This function creates experimental setups with the respective default dictionaries

    This makes sure all relevant values are included"""
    default_material = LinearElasticity

    setup_parameters = setup.default_parameters()

    # initialize with default parameters
    experiment = setup(setup_parameters)

    # test that each parameter is truly required
    for key in setup_parameters:
        with pytest.raises(KeyError):
            less_parameters = copy.deepcopy(setup_parameters)
            less_parameters.pop(key)
            experiment = setup(less_parameters)
            fem_problem = default_material(experiment,default_material.default_parameters()[1])
            fem_problem.solve()

# to imporve coverage, I want to test the error messages
@pytest.mark.parametrize("setup", [CantileverBeam,
                                   TensileBeam,
<<<<<<< HEAD
                                   SimpleBeam])
=======
                                   CompressionCylinder])
>>>>>>> 8d8e0973
def test_default_parameters(setup):
    setup_parameters = setup.default_parameters()

    with pytest.raises(ValueError):
        setup_parameters['dim'] = 4 * ureg('')  # there is no 4D setup
        test_setup = setup(setup_parameters)<|MERGE_RESOLUTION|>--- conflicted
+++ resolved
@@ -1,11 +1,8 @@
 import pytest
 from fenicsxconcrete.experimental_setup.cantilever_beam import CantileverBeam
 from fenicsxconcrete.experimental_setup.tensile_beam import TensileBeam
-<<<<<<< HEAD
 from fenicsxconcrete.experimental_setup.simple_beam import SimpleBeam
-=======
 from fenicsxconcrete.experimental_setup.compression_cylinder import CompressionCylinder
->>>>>>> 8d8e0973
 import copy
 from fenicsxconcrete.unit_registry import ureg
 from fenicsxconcrete.finite_element_problem.linear_elasticity import LinearElasticity
@@ -13,11 +10,8 @@
 
 @pytest.mark.parametrize("setup", [CantileverBeam,
                                    TensileBeam,
-<<<<<<< HEAD
-                                   SimpleBeam])
-=======
+                                   SimpleBeam,
                                    CompressionCylinder])
->>>>>>> 8d8e0973
 def test_default_parameters(setup):
     """This function creates experimental setups with the respective default dictionaries
 
@@ -41,11 +35,8 @@
 # to imporve coverage, I want to test the error messages
 @pytest.mark.parametrize("setup", [CantileverBeam,
                                    TensileBeam,
-<<<<<<< HEAD
-                                   SimpleBeam])
-=======
+                                   SimpleBeam,
                                    CompressionCylinder])
->>>>>>> 8d8e0973
 def test_default_parameters(setup):
     setup_parameters = setup.default_parameters()
 
