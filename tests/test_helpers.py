import dolfinx as df
import numpy as np
import pytest
import ufl
from mpi4py import MPI
from pint import UnitRegistry

<<<<<<< HEAD
from fenicsxconcrete.helper import Parameters, QuadratureEvaluator, QuadratureRule, project
=======
from fenicsxconcrete.util import Parameters, QuadratureEvaluator, QuadratureRule, project
>>>>>>> 2a0b754e

ureg = UnitRegistry()


def test_parameters() -> None:
    parameters = Parameters()
    parameters["length"] = 42.0 * ureg.cm

    # Check if units are converted correctly
    assert parameters["length"].units == ureg.meter

    parameters_2 = Parameters()
    parameters_2["temperature"] = 2.0 * ureg.kelvin

    parameters_combined = parameters + parameters_2
    keys = parameters_combined.keys()
    assert "length" in keys and "temperature" in keys
    assert (
        parameters_combined["length"] == parameters["length"]
        and parameters_combined["temperature"] == parameters_2["temperature"]
    )


def test_parameter_dic_functions() -> None:
    parameters = Parameters()
    # testing if adding None to dictionary works
    new = parameters + None
    assert new is parameters


def test_parameter_dic_update() -> None:
    parameters = Parameters()

    # testing that update still requires a pint object
    p_wo_pint = {"length": 0.006}
    with pytest.raises(AssertionError):
        parameters.update(p_wo_pint)

    # testing that conversion to base units works with update
    length = 6000
    p_with_pint = {"length": length * ureg("mm")}
    parameters.update(p_with_pint)

    assert parameters["length"].magnitude == length / 1000


# @pytest.mark.parametrize("dim", [2, 3])
def test_project() -> None:
    mesh = df.mesh.create_unit_cube(MPI.COMM_SELF, 2, 2, 2)
    P1 = df.fem.FunctionSpace(mesh, ("P", 1))
    u = df.fem.Function(P1)
    v = df.fem.Function(P1)
    u.interpolate(lambda x: x[0] + x[1] + x[2])
    project(u, P1, ufl.dx, v)
    assert np.linalg.norm(u.vector.array - v.vector.array) / np.linalg.norm(u.vector.array) < 1e-4


def test_quadrature_rule() -> None:
    """check if all spaces and arrays are compatible with each other"""
    rule = QuadratureRule()
    mesh = df.mesh.create_unit_square(MPI.COMM_SELF, 2, 2)

<<<<<<< HEAD
=======
    lagrange_space = df.fem.VectorFunctionSpace(mesh, ("Lagrange", 2))
    v = df.fem.Function(lagrange_space)

    v.interpolate(lambda x: (42.0 * x[0], 16.0 * x[1]))

    strain_form = ufl.sym(ufl.grad(v))
    strain_evaluator = QuadratureEvaluator(strain_form, mesh, rule)

>>>>>>> 2a0b754e
    q_space = rule.create_quadrature_space(mesh)
    q_function = df.fem.Function(q_space)
    q_array = rule.create_quadrature_array(mesh, 1)

    assert q_function.vector.array.shape == q_array.shape

    q_vector_space = rule.create_quadrature_vector_space(mesh, 6)
    q_vector_function = df.fem.Function(q_vector_space)
    q_vector_array = rule.create_quadrature_array(mesh, 6)

    assert q_vector_function.vector.array.shape == q_vector_array.shape

<<<<<<< HEAD
    q_tensor_space = rule.create_quadrature_tensor_space(mesh, (3, 3))
    q_tensor_function = df.fem.Function(q_tensor_space)
    q_tensor_array = rule.create_quadrature_array(mesh, (3, 3))
=======
    q_tensor_space = rule.create_quadrature_tensor_space(mesh, (2, 2))
    q_tensor_function = df.fem.Function(q_tensor_space)
    q_tensor_array = rule.create_quadrature_array(mesh, (2, 2))
>>>>>>> 2a0b754e

    assert q_tensor_function.vector.array.shape == q_tensor_array.shape

    assert 6 * q_function.vector.array.size == q_vector_function.vector.array.size
<<<<<<< HEAD
    assert 9 * q_function.vector.array.size == q_tensor_function.vector.array.size
=======
    assert 4 * q_function.vector.array.size == q_tensor_function.vector.array.size

    # check if project and QuadratureEvaluator give the same result
    project(strain_form, q_tensor_space, rule.dx, q_tensor_function)

    assert (
        np.linalg.norm(q_tensor_function.vector.array - strain_evaluator.evaluate().flatten())
        / np.linalg.norm(q_tensor_function.vector.array)
        < 1e-12
    )
>>>>>>> 2a0b754e
<|MERGE_RESOLUTION|>--- conflicted
+++ resolved
@@ -5,11 +5,7 @@
 from mpi4py import MPI
 from pint import UnitRegistry
 
-<<<<<<< HEAD
-from fenicsxconcrete.helper import Parameters, QuadratureEvaluator, QuadratureRule, project
-=======
 from fenicsxconcrete.util import Parameters, QuadratureEvaluator, QuadratureRule, project
->>>>>>> 2a0b754e
 
 ureg = UnitRegistry()
 
@@ -72,8 +68,6 @@
     rule = QuadratureRule()
     mesh = df.mesh.create_unit_square(MPI.COMM_SELF, 2, 2)
 
-<<<<<<< HEAD
-=======
     lagrange_space = df.fem.VectorFunctionSpace(mesh, ("Lagrange", 2))
     v = df.fem.Function(lagrange_space)
 
@@ -82,7 +76,6 @@
     strain_form = ufl.sym(ufl.grad(v))
     strain_evaluator = QuadratureEvaluator(strain_form, mesh, rule)
 
->>>>>>> 2a0b754e
     q_space = rule.create_quadrature_space(mesh)
     q_function = df.fem.Function(q_space)
     q_array = rule.create_quadrature_array(mesh, 1)
@@ -95,22 +88,13 @@
 
     assert q_vector_function.vector.array.shape == q_vector_array.shape
 
-<<<<<<< HEAD
-    q_tensor_space = rule.create_quadrature_tensor_space(mesh, (3, 3))
-    q_tensor_function = df.fem.Function(q_tensor_space)
-    q_tensor_array = rule.create_quadrature_array(mesh, (3, 3))
-=======
     q_tensor_space = rule.create_quadrature_tensor_space(mesh, (2, 2))
     q_tensor_function = df.fem.Function(q_tensor_space)
     q_tensor_array = rule.create_quadrature_array(mesh, (2, 2))
->>>>>>> 2a0b754e
 
     assert q_tensor_function.vector.array.shape == q_tensor_array.shape
 
     assert 6 * q_function.vector.array.size == q_vector_function.vector.array.size
-<<<<<<< HEAD
-    assert 9 * q_function.vector.array.size == q_tensor_function.vector.array.size
-=======
     assert 4 * q_function.vector.array.size == q_tensor_function.vector.array.size
 
     # check if project and QuadratureEvaluator give the same result
@@ -120,5 +104,4 @@
         np.linalg.norm(q_tensor_function.vector.array - strain_evaluator.evaluate().flatten())
         / np.linalg.norm(q_tensor_function.vector.array)
         < 1e-12
-    )
->>>>>>> 2a0b754e
+    )