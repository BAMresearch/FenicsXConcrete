--- conflicted
+++ resolved
@@ -10,9 +10,7 @@
 from fenicsxconcrete.unit_registry import ureg
 
 
-def simple_setup(
-    p: Parameters, displacement: float, sensor: Sensor, bc_setting: pint.Quantity
-):
+def simple_setup(p: Parameters, displacement: float, sensor: Sensor, bc_setting: pint.Quantity) -> None:
     parameters = Parameters()  # using the current default values
 
     parameters["log_level"] = "WARNING" * ureg("")
@@ -33,54 +31,10 @@
     return problem.sensors[sensor.name].data[-1]
 
 
-<<<<<<< HEAD
 @pytest.mark.parametrize("dim", [2, 3])
 @pytest.mark.parametrize("degree", [1, 2])
 @pytest.mark.parametrize('bc_setting', ["fixed", "free"])
-def test_force_response(bc_setting, degree, dim):
-=======
-# testing the linear elastic response
-def test_free_force_response_2D() -> None:
-    p = Parameters()  # using the current default values
-
-    p["E"] = 1023 * ureg("MPa")
-    p["nu"] = 0.0 * ureg("")
-    p["radius"] = 0.006 * ureg("m")
-    p["height"] = 0.012 * ureg("m")
-    displacement = -0.003 * ureg("m")
-    p["dim"] = 2 * ureg("")
-    p["bc_setting"] = "free" * ureg("")
-    p["degree"] = 2 * ureg("")
-
-    sensor = ReactionForceSensorBottom()
-    measured = simple_setup(p, displacement, sensor, p["bc_setting"])
-
-    result = p["E"] * p["radius"] * 2 * displacement / p["height"]
-    assert measured == pytest.approx(result.magnitude)
-
-
-def test_fixed_force_response_2D() -> None:
-    p = Parameters()  # using the current default values
-
-    p["E"] = 1023 * ureg("MPa")
-    p["nu"] = 0.0 * ureg("")
-    p["radius"] = 0.006 * ureg("m")
-    p["height"] = 0.012 * ureg("m")
-    displacement = -0.003 * ureg("m")
-    p["dim"] = 2 * ureg("")
-    p["bc_setting"] = "fixed" * ureg("")
-    p["degree"] = 2 * ureg("")
-
-    sensor = ReactionForceSensorBottom()
-    measured = simple_setup(p, displacement, sensor, p["bc_setting"])
-
-    result = p["E"] * p["radius"] * 2 * displacement / p["height"]
-    assert measured == pytest.approx(result.magnitude)
-
-
-@pytest.mark.parametrize("degree", [1, 2])
-def test_free_force_response_3D(degree: int) -> None:
->>>>>>> ce6ce021
+def test_force_response(bc_setting : int, degree : int, dim : str) -> None:
     p = Parameters()  # using the current default values
 
     p["E"] = 1023 * ureg("MPa")
@@ -95,7 +49,6 @@
     sensor = ReactionForceSensorBottom()
     measured = simple_setup(p, displacement, sensor, p["bc_setting"])
 
-<<<<<<< HEAD
     result = None
     if dim == 2:
         result = p['E'] * p['radius'] * 2 * displacement / p['height']
@@ -106,36 +59,7 @@
 
 
 @pytest.mark.parametrize('bc_setting', ["fixed", "free"])
-def test_errors_dimensions(bc_setting):
-=======
-    # due to meshing errors, only aproximate results to be expected. within 1% is good enough
-    result = p["E"] * np.pi * p["radius"] ** 2 * displacement / p["height"]
-    assert measured == pytest.approx(result.magnitude, 0.01)
-
-
-@pytest.mark.parametrize("degree", [1, 2])
-def test_fixed_force_response_3D(degree: int) -> None:
-    p = Parameters()  # using the current default values
-
-    p["E"] = 1023 * ureg("MPa")
-    p["nu"] = 0.0 * ureg("")
-    p["radius"] = 0.006 * ureg("m")
-    p["height"] = 0.012 * ureg("m")
-    displacement = -0.003 * ureg("m")
-    p["dim"] = 3 * ureg("")
-    p["bc_setting"] = "fixed" * ureg("")
-    p["degree"] = degree * ureg("")
-
-    sensor = ReactionForceSensorBottom()
-    measured = simple_setup(p, displacement, sensor, p["bc_setting"])
-
-    # due to meshing errors, only aproximate results to be expected. within 1% is good enough
-    result = p["E"] * np.pi * p["radius"] ** 2 * displacement / p["height"]
-    assert measured == pytest.approx(result.magnitude, 0.01)
-
-
-def test_errors_dimensions() -> None:
->>>>>>> ce6ce021
+def test_errors_dimensions(bc_setting : str) -> None:
     p = Parameters()  # using the current default values
     p["E"] = 1023 * ureg("MPa")
     p["nu"] = 0.0 * ureg("")
@@ -152,11 +76,7 @@
         measured = simple_setup(p, displacement, sensor, p["bc_setting"])
 
 
-<<<<<<< HEAD
-def test_errors_bc_setting():
-=======
 def test_errors_bc_setting() -> None:
->>>>>>> ce6ce021
     p = Parameters()  # using the current default values
     p["E"] = 1023 * ureg("MPa")
     p["nu"] = 0.0 * ureg("")
@@ -170,13 +90,4 @@
 
     with pytest.raises(ValueError):
         p["bc_setting"] = "wrong" * ureg("")
-<<<<<<< HEAD
-        measured = simple_setup(p, displacement, sensor, p["bc_setting"])
-=======
-        measured = simple_setup(p, displacement, sensor, p["bc_setting"])
-
-
-if __name__ == "__main__":
-    test_fixed_force_response_2D()
-    test_fixed_force_response_3D(2)
->>>>>>> ce6ce021
+        measured = simple_setup(p, displacement, sensor, p["bc_setting"])