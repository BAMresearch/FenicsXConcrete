from __future__ import annotations

import importlib
import json
from abc import ABC, abstractmethod
from copy import deepcopy
from dataclasses import dataclass
from pathlib import Path, PosixPath

import dolfinx as df
import jsonschema
import pint
import ufl

from fenicsxconcrete.experimental_setup.base_experiment import Experiment
from fenicsxconcrete.sensor_definition.base_sensor import BaseSensor, SensorDict
from fenicsxconcrete.sensor_definition.sensor_schema import generate_sensor_schema
from fenicsxconcrete.util import LogMixin, Parameters, ureg

# structure for a singleton class
# class PostProcessingProjector(object):
#    _instance = None
#    def __init__(self):
#        raise RuntimeError('Call instance() instead')
#
#    @classmethod
#    def instance(cls, type:tuple[str, int], shape: int | tuple[int, int]):
#        if cls._instance is None:
#            cls._instance = cls.__new__(cls)
#            # Put any initialization here.
#        return cls._instance


@dataclass
class SolutionFields:
    """
    A dataclass to hold the solution fields of the problem.
    The list of names should be extendend when needed.

    Examples:
        Since this is a dataclass, the __init__ method is automatically
        generated and can be used to selectively set fields. All fields that
        are not explicitely set are set to their default value (here None).

        >>> fields = SolutionFields(displacement=some_function, temperature=some_other_function)
    """

    displacement: df.fem.Function | None = None
    velocity: df.fem.Function | None = None
    temperature: df.fem.Function | None = None
    nonlocal_strain: df.fem.Function | None = None


@dataclass
class QuadratureFields:
    """
    A dataclass to hold the quadrature fields (or ufl expressions)
    of the problem, at least those that we want to plot in paraview.
    Additionally, the measure for the integration and the type of function
    space is stored. The list of names should be extendend when needed.

    Examples:
        Since this is a dataclass, the __init__ method is automatically
        generated and can be used to selectively set fields. All fields that
        are not explicitely set are set to their default value (here None).

        >>> q_fields = QuadratureFields(measure=rule.dx, plot_space_type=("Lagrange", 4), stress=some_function)
    """

    measure: ufl.Measure | None = None
    plot_space_type: tuple[str, int] = ("DG", 0)
    mandel_stress: ufl.core.expr.Expr | df.fem.Function | None = None
    mandel_strain: ufl.core.expr.Expr | df.fem.Function | None = None
    stress: ufl.core.expr.Expr | df.fem.Function | None = None
    strain: ufl.core.expr.Expr | df.fem.Function | None = None
    degree_of_hydration: ufl.core.expr.Expr | df.fem.Function | None = None
    damage: ufl.core.expr.Expr | df.fem.Function | None = None
    compressive_strength: ufl.core.expr.Expr | df.fem.Function | None = None
    tensile_strength: ufl.core.expr.Expr | df.fem.Function | None = None
    youngs_modulus: ufl.core.expr.Expr | df.fem.Function | None = None
    yield_values: ufl.core.expr.Expr | df.fem.Function | None = None


class MaterialProblem(ABC, LogMixin):
    def __init__(
        self,
        experiment: Experiment,
        parameters: dict[str, pint.Quantity],
        pv_name: str = "pv_output_full",
        pv_path: PosixPath | None = None,
    ) -> None:
        """Base material problem.

        Parameters
        ----------
            experiment : object
            parameters : dictionary, optional
                Dictionary with parameters. When none is provided, default values are used
            pv_name : string, optional
                Name of the paraview file, if paraview output is generated
            pv_path : string, optional
                Name of the paraview path, if paraview output is generated
        """

        self.experiment = experiment
        self.mesh = self.experiment.mesh

        # setting up default material parameters
        default_fem_parameters = Parameters()
        default_fem_parameters["g"] = 9.81 * ureg("m/s^2")
        default_fem_parameters["dt"] = 1.0 * ureg("s")

        # adding experimental parameters to dictionary to combine to one
        default_fem_parameters.update(self.experiment.parameters)
        # update with input parameters
        default_fem_parameters.update(parameters)
        self.parameters = default_fem_parameters
        # remove units for use in fem model
        self.p = self.parameters.to_magnitude()
        self.experiment.p = self.p  # update experimental parameter list for use in e.g. boundary definition

        self.sensors = SensorDict()  # list to hold attached sensors

        # setting up path for paraview output
        if not pv_path:
            pv_path = "."
        self.pv_output_file = Path(pv_path) / (pv_name + ".xdmf")

        # setup fields for sensor output, can be defined in model
        self.fields = None
        self.q_fields = None

        self.residual = None  # initialize residual

        # initialize time
        self.time = 0.0

        # set up xdmf file with mesh info
        with df.io.XDMFFile(self.mesh.comm, self.pv_output_file, "w") as f:
            f.write_mesh(self.mesh)

        # setup the material object to access the function
        self.setup()

    @staticmethod
    @abstractmethod
    def default_parameters() -> tuple[Experiment, dict[str, pint.Quantity]]:
        """returns a dictionary with required parameters and a set of working values as example"""
        # this must de defined in each setup class

    @abstractmethod
    def setup(self) -> None:
        # initialization of this specific problem
        """Implemented in child if needed"""

    @abstractmethod
    def solve(self) -> None:
        """Implemented in child if needed"""
        self.update_time()
        # define what to do, to solve this problem

    @abstractmethod
    def compute_residuals(self) -> None:
        # define what to do, to compute the residuals. Called in solve
        """Implemented in child if needed"""

    def add_sensor(self, sensor: BaseSensor) -> None:
        if isinstance(sensor, BaseSensor):
            self.sensors[sensor.name] = sensor
        else:
            raise ValueError("The sensor must be of the class Sensor")

    def clean_sensor_data(self) -> None:
        for sensor_object in self.sensors.values():
            sensor_object.data.clear()

    def delete_sensor(self) -> None:
        del self.sensors
        self.sensors = SensorDict()

    def update_time(self) -> None:
        """update time"""
        self.time += self.p["dt"]

    def export_sensors_metadata(self, path: Path) -> None:
        """Exports sensor metadata to JSON file according to the appropriate schema.

        Args:
            path : Path
                Path where the metadata should be stored

        """

        sensors_metadata_dict = {"sensors": []}

        for key, value in self.sensors.items():
            sensors_metadata_dict["sensors"].append(value.report_metadata())
            # sensors_metadata_dict[key]["name"] = key

        with open(path, "w") as f:
            json.dump(sensors_metadata_dict, f)

    def import_sensors_from_metadata(self, path: Path) -> None:
        """Import sensor metadata to JSON file and validate with the appropriate schema.

        Args:
            path : Path
                Path where the metadata file is

        """

        # Load and validate
        sensors_metadata_dict = {}
        with open(path, "r") as f:
            sensors_metadata_dict = json.load(f)
        schema = generate_sensor_schema()
        jsonschema.validate(instance=sensors_metadata_dict, schema=schema)

        for sensor in sensors_metadata_dict["sensors"]:
            # Dynamically import the module containing the class
            module_name = "fenicsxconcrete.sensor_definition." + sensor["sensor_file"].lower()
            module = importlib.import_module(module_name)

            # Create a dictionary of keyword arguments from the remaining properties in the dictionary
            kwargs = {
                k: v for k, v in sensor.items() if k not in ["id", "type", "sensor_file", "units", "dimensionality"]
            }

            # Dynamically retrieve the class by its name
            class_name = sensor["type"]
            MySensorClass = getattr(module, class_name)

            # Instantiate an object of the class with the given properties
            sensor_i = MySensorClass(name=sensor["id"], **kwargs)
            sensor_i.set_units(units=sensor["units"])

            self.add_sensor(sensor_i)

<<<<<<< HEAD
    # class SensorDict(dict):
    #     """
    #     Dict that also allows to access the parameter p["parameter"] via the matching attribute p.parameter
    #     to make access shorter

    #     When to sensors with the same name are defined, the next one gets a number added to the name
    #     """

    #     def __getattr__(self, key: str):# -> BaseSensor:
    #         return self[key]

    #     def __setitem__(self, initial_key: str, value: BaseSensor) -> None:
    #         # check if key exists, if so, add a number to the name
    #         i = 2
    #         key = initial_key
    #         if key in self:
    #             while key in self:
    #                 key = initial_key + str(i)
    #                 i += 1
    #             # rename the sensor object
    #             value.name = key

    #         super().__setitem__(key, value)
=======
    class SensorDict(dict):
        """
        Dict that also allows to access the parameter p["parameter"] via the matching attribute p.parameter
        to make access shorter

        When to sensors with the same name are defined, the next one gets a number added to the name
        """

        def __getattr__(self, key):
            return self[key]

        def __setitem__(self, initial_key: str, value: BaseSensor) -> None:
            # check if key exists, if so, add a number to the name
            i = 2
            key = initial_key
            if key in self:
                while key in self:
                    key = initial_key + str(i)
                    i += 1
                # rename the sensor object
                value.name = key

            super().__setitem__(key, value)

        def __deepcopy__(self, memo: dict) -> SensorDict:
            return self.__class__({k: deepcopy(v, memo) for k, v in self.items()})
>>>>>>> ae72785d
<|MERGE_RESOLUTION|>--- conflicted
+++ resolved
@@ -236,31 +236,6 @@
 
             self.add_sensor(sensor_i)
 
-<<<<<<< HEAD
-    # class SensorDict(dict):
-    #     """
-    #     Dict that also allows to access the parameter p["parameter"] via the matching attribute p.parameter
-    #     to make access shorter
-
-    #     When to sensors with the same name are defined, the next one gets a number added to the name
-    #     """
-
-    #     def __getattr__(self, key: str):# -> BaseSensor:
-    #         return self[key]
-
-    #     def __setitem__(self, initial_key: str, value: BaseSensor) -> None:
-    #         # check if key exists, if so, add a number to the name
-    #         i = 2
-    #         key = initial_key
-    #         if key in self:
-    #             while key in self:
-    #                 key = initial_key + str(i)
-    #                 i += 1
-    #             # rename the sensor object
-    #             value.name = key
-
-    #         super().__setitem__(key, value)
-=======
     class SensorDict(dict):
         """
         Dict that also allows to access the parameter p["parameter"] via the matching attribute p.parameter
@@ -269,7 +244,7 @@
         When to sensors with the same name are defined, the next one gets a number added to the name
         """
 
-        def __getattr__(self, key):
+        def __getattr__(self, key: str):  # -> BaseSensor:
             return self[key]
 
         def __setitem__(self, initial_key: str, value: BaseSensor) -> None:
@@ -286,5 +261,4 @@
             super().__setitem__(key, value)
 
         def __deepcopy__(self, memo: dict) -> SensorDict:
-            return self.__class__({k: deepcopy(v, memo) for k, v in self.items()})
->>>>>>> ae72785d
+            return self.__class__({k: deepcopy(v, memo) for k, v in self.items()})