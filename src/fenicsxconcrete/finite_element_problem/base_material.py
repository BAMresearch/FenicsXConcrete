import importlib
import json
from abc import ABC, abstractmethod
from dataclasses import dataclass
from pathlib import Path, PosixPath

import dolfinx as df
import jsonschema
import pint
import ufl

from fenicsxconcrete.experimental_setup.base_experiment import Experiment
from fenicsxconcrete.sensor_definition.base_sensor import BaseSensor
from fenicsxconcrete.sensor_definition.sensor_schema import generate_sensor_schema
from fenicsxconcrete.util import LogMixin, Parameters, ureg


@dataclass
class SolutionFields:
    """
    A dataclass to hold the solution fields of the problem.
    The list of names should be extendend when needed.

    Examples:
        Since this is a dataclass, the __init__ method is automatically
        generated and can be used to selectively set fields. All fields that
        are not explicitely set are set to their default value (here None).

        >>> fields = SolutionFields(displacement=some_function, temperature=some_other_function)
    """

    displacement: df.fem.Function | None = None
    velocity: df.fem.Function | None = None
    temperature: df.fem.Function | None = None
    nonlocal_strain: df.fem.Function | None = None


@dataclass
class QuadratureFields:
    """
    A dataclass to hold the quadrature fields (or ufl expressions)
    of the problem, at least those that we want to plot in paraview.
    Additionally, the measure for the integration and the type of function
    space is stored. The list of names should be extendend when needed.

    Examples:
        Since this is a dataclass, the __init__ method is automatically
        generated and can be used to selectively set fields. All fields that
        are not explicitely set are set to their default value (here None).

        >>> q_fields = QuadratureFields(measure=rule.dx, plot_space_type=("Lagrange", 4), stress=some_function)
    """

    measure: ufl.Measure | None = None
    plot_space_type: tuple[str, int] = ("DG", 0)
    mandel_stress: ufl.core.expr.Expr | df.fem.Function | None = None
    mandel_strain: ufl.core.expr.Expr | df.fem.Function | None = None
    stress: ufl.core.expr.Expr | df.fem.Function | None = None
    strain: ufl.core.expr.Expr | df.fem.Function | None = None
    degree_of_hydration: ufl.core.expr.Expr | df.fem.Function | None = None
    damage: ufl.core.expr.Expr | df.fem.Function | None = None
    visco_strain: ufl.core.expr.Expr | df.fem.Function | None = None


class MaterialProblem(ABC, LogMixin):
    def __init__(
        self,
        experiment: Experiment,
        parameters: dict[str, pint.Quantity],
        pv_name: str = "pv_output_full",
        pv_path: PosixPath | None = None,
    ) -> None:
        """Base material problem.

        Parameters
        ----------
            experiment : object
            parameters : dictionary, optional
                Dictionary with parameters. When none is provided, default values are used
            pv_name : string, optional
                Name of the paraview file, if paraview output is generated
            pv_path : string, optional
                Name of the paraview path, if paraview output is generated
        """

        self.experiment = experiment
        self.mesh = self.experiment.mesh

        # setting up default material parameters
        default_fem_parameters = Parameters()
        default_fem_parameters["g"] = 9.81 * ureg("m/s^2")
        default_fem_parameters["dt"] = 1.0 * ureg("s")

        # adding experimental parameters to dictionary to combine to one
        default_fem_parameters.update(self.experiment.parameters)
        # update with input parameters
        default_fem_parameters.update(parameters)
        self.parameters = default_fem_parameters
        # remove units for use in fem model
        self.p = self.parameters.to_magnitude()
        self.experiment.p = self.p  # update experimental parameter list for use in e.g. boundary definition

        self.sensors = self.SensorDict()  # list to hold attached sensors

        # setting up path for paraview output
        if not pv_path:
            pv_path = "."
        self.pv_output_file = Path(pv_path) / (pv_name + ".xdmf")

        # setup fields for sensor output, can be defined in model
        self.fields = None
        self.q_fields = None

        self.residual = None  # initialize residual

<<<<<<< HEAD
=======
        # initialize time
        self.time = 0.0

>>>>>>> 2929e74b
        # set up xdmf file with mesh info
        with df.io.XDMFFile(self.mesh.comm, self.pv_output_file, "w") as f:
            f.write_mesh(self.mesh)

        # setup the material object to access the function
        self.setup()

    @staticmethod
    @abstractmethod
    def default_parameters() -> tuple[Experiment, dict[str, pint.Quantity]]:
        """returns a dictionary with required parameters and a set of working values as example"""
        # this must de defined in each setup class

    @abstractmethod
    def setup(self) -> None:
        # initialization of this specific problem
        """Implemented in child if needed"""

    @abstractmethod
    def solve(self) -> None:
        """Implemented in child if needed"""
        self.update_time()
        # define what to do, to solve this problem

    @abstractmethod
    def compute_residuals(self) -> None:
        # define what to do, to compute the residuals. Called in solve
        """Implemented in child if needed"""

    def add_sensor(self, sensor: BaseSensor) -> None:
        if isinstance(sensor, BaseSensor):
            self.sensors[sensor.name] = sensor
        else:
            raise ValueError("The sensor must be of the class Sensor")

    def clean_sensor_data(self) -> None:
        for sensor_object in self.sensors.values():
            sensor_object.data.clear()

    def delete_sensor(self) -> None:
        del self.sensors
        self.sensors = self.SensorDict()

    def update_time(self):
        """update time"""
        self.time += self.p["dt"]

    def export_sensors_metadata(self, path: Path) -> None:
        """Exports sensor metadata to JSON file according to the appropriate schema.

        Args:
            path : Path
                Path where the metadata should be stored

        """

        sensors_metadata_dict = {"sensors": []}

        for key, value in self.sensors.items():
            sensors_metadata_dict["sensors"].append(value.report_metadata())
            # sensors_metadata_dict[key]["name"] = key

        with open(path, "w") as f:
            json.dump(sensors_metadata_dict, f)

    def import_sensors_from_metadata(self, path: Path) -> None:
        """Import sensor metadata to JSON file and validate with the appropriate schema.

        Args:
            path : Path
                Path where the metadata file is

        """

        # Load and validate
        sensors_metadata_dict = {}
        with open(path, "r") as f:
            sensors_metadata_dict = json.load(f)
        schema = generate_sensor_schema()
        jsonschema.validate(instance=sensors_metadata_dict, schema=schema)

        for sensor in sensors_metadata_dict["sensors"]:
            # Dynamically import the module containing the class
            module_name = "fenicsxconcrete.sensor_definition." + sensor["sensor_file"].lower()
            module = importlib.import_module(module_name)

            # Create a dictionary of keyword arguments from the remaining properties in the dictionary
            kwargs = {
                k: v for k, v in sensor.items() if k not in ["id", "type", "sensor_file", "units", "dimensionality"]
            }

            # Dynamically retrieve the class by its name
            class_name = sensor["type"]
            MySensorClass = getattr(module, class_name)

            # Instantiate an object of the class with the given properties
            sensor_i = MySensorClass(name=sensor["id"], **kwargs)
            sensor_i.set_units(units=sensor["units"])

            self.add_sensor(sensor_i)

    class SensorDict(dict):
        """
        Dict that also allows to access the parameter p["parameter"] via the matching attribute p.parameter
        to make access shorter

        When to sensors with the same name are defined, the next one gets a number added to the name
        """

        def __getattr__(self, key):
            return self[key]

        def __setitem__(self, initial_key: str, value: BaseSensor) -> None:
            # check if key exists, if so, add a number to the name
            i = 2
            key = initial_key
            if key in self:
                while key in self:
                    key = initial_key + str(i)
                    i += 1
                # rename the sensor object
                value.name = key

            super().__setitem__(key, value)<|MERGE_RESOLUTION|>--- conflicted
+++ resolved
@@ -1,5 +1,3 @@
-import importlib
-import json
 from abc import ABC, abstractmethod
 from dataclasses import dataclass
 from pathlib import Path, PosixPath
@@ -113,12 +111,9 @@
 
         self.residual = None  # initialize residual
 
-<<<<<<< HEAD
-=======
         # initialize time
         self.time = 0.0
 
->>>>>>> 2929e74b
         # set up xdmf file with mesh info
         with df.io.XDMFFile(self.mesh.comm, self.pv_output_file, "w") as f:
             f.write_mesh(self.mesh)
