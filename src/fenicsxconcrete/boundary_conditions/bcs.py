"""Easy definition of Dirichlet and Neumann BCs."""

import typing
import numpy.typing as npt

import dolfinx
import ufl
import numpy as np


def get_boundary_dofs(
    V: dolfinx.fem.FunctionSpace, marker: typing.Callable
) -> np.ndarray:
    """Returns dofs on the boundary specified by geometrical `marker`."""
    domain = V.mesh
    tdim = domain.topology.dim
    fdim = tdim - 1
    entities = dolfinx.mesh.locate_entities_boundary(domain, fdim, marker)
    dofs = dolfinx.fem.locate_dofs_topological(V, fdim, entities)
    g = dolfinx.fem.Function(V)
    bc = dolfinx.fem.dirichletbc(g, dofs)
    dof_indices = bc.dof_indices()[0]
    return dof_indices


# adapted version of MechanicsBCs by Thomas Titscher
class BoundaryConditions:
<<<<<<< HEAD
    """Handles Dirichlet and Neumann boundary conditions.
=======
    """Handles dirichlet and neumann boundary conditions

    Parameters
    ----------
    domain : Computational domain of the problem.
    space : Finite element space defined on the domain.
    facet_markers : The mesh tags defining boundaries.
>>>>>>> 4a080611

    Attributes:
        domain: The computational domain.
        V: The finite element space.
    """

<<<<<<< HEAD
    def __init__(
        self,
        domain: dolfinx.mesh.Mesh,
        space: dolfinx.fem.FunctionSpace,
        facet_tags: typing.Optional[npt.NDArray] = None,
    ):
        """Initializes the instance based on domain and FE space.

        It sets up lists to hold the Dirichlet and Neumann BCs
        as well as the required `ufl` objects to define Neumann
        BCs if `facet_tags` is not None.

        Args:
          domain: The computational domain.
          space: The finite element space.
          facet_tags: The mesh tags defining boundaries.
        """
=======
    def __init__(self, domain: dolfinx.mesh.Mesh, space:dolfinx.fem.FunctionSpace, facet_markers:dolfinx.mesh.MeshTagsMetaClass=None):
>>>>>>> 4a080611
        self.domain = domain
        self.V = space

        # create connectivity
        tdim = domain.topology.dim
        fdim = tdim - 1
        domain.topology.create_connectivity(fdim, tdim)

        # list of dirichlet boundary conditions
        self._bcs = []

        # handle facets and measure for neumann bcs
        self._neumann_bcs = []
        self._facet_tags = facet_tags
        self._ds = ufl.Measure("ds", domain=domain, subdomain_data=facet_tags)
        self._v = ufl.TestFunction(space)

    def add_dirichlet_bc(
        self,
        value: typing.Union[
            dolfinx.fem.Function,
            dolfinx.fem.Constant,
            dolfinx.fem.DirichletBCMetaClass,
            npt.NDArray,
            typing.Callable,
        ],
        boundary: typing.Union[int, npt.NDArray, typing.Callable] = None,
        sub: int = None,
        method: str = "topological",
        entity_dim: typing.Optional[int] = None,
    ) -> None:
        """Adds a Dirichlet bc.

        Args:
          value: Anything that *might* be used to define the Dirichlet function.
            It can be a `Function`, a `Callable` which is then interpolated
            or an already existing Dirichlet BC, or ... (see type hint).
          boundary: The part of the boundary whose dofs should be constrained.
            This can be a callable defining the boundary geometrically or
            an array of entity tags or an integer marking the boundary if
            `facet_tags` is not None.
          sub: If `sub` is not None the subspace `V.sub(sub)` will be
            constrained.
          method: A hint which method should be used to locate the dofs.
            Choices: 'topological' or 'geometrical'.
          entity_dim: The dimension of the entities to be located
            topologically. Note that `entity_dim` is required if `sub`
            is not None and `method=geometrical`.
        """
        if isinstance(value, dolfinx.fem.DirichletBCMetaClass):
            self._bcs.append(value)
        else:
            assert method in ("topological", "geometrical")
            V = self.V.sub(sub) if sub is not None else self.V

            # if sub is not None and method=="geometrical"
            # dolfinx.fem.locate_dofs_geometrical(V, boundary) will raise a RuntimeError
            # because dofs of a subspace cannot be tabulated
            topological = method == "topological" or sub is not None

            if topological:
                assert entity_dim is not None

                if isinstance(boundary, int):
                    try:
                        facets = self._facet_tags.find(boundary)
                    except AttributeError:
                        raise AttributeError("There are no facet tags defined!")
                    if facets.size < 1:
                        raise ValueError(
                            f"Not able to find facets tagged with value {boundary=}."
                        )
                elif isinstance(boundary, np.ndarray):
                    facets = boundary
                else:
                    facets = dolfinx.mesh.locate_entities_boundary(
                        self.domain, entity_dim, boundary
                    )

                dofs = dolfinx.fem.locate_dofs_topological(V, entity_dim, facets)
            else:
                dofs = dolfinx.fem.locate_dofs_geometrical(V, boundary)

            try:
                bc = dolfinx.fem.dirichletbc(value, dofs, V)
            except TypeError:
                # value is Function and V cannot be passed
                # TODO understand 4th constructor
                # see dolfinx/fem/bcs.py line 127
                bc = dolfinx.fem.dirichletbc(value, dofs)
            except AttributeError:
                # value has no Attribute `dtype`
                f = dolfinx.fem.Function(V)
                f.interpolate(value)
                bc = dolfinx.fem.dirichletbc(f, dofs)

            self._bcs.append(bc)

    def add_neumann_bc(self, marker: int, value) -> None:
        """Adds a Neumann BC.

        Args:
          marker: The id of the boundary where Neumann BC should be applied.
          value: The Neumann data, e.g. a traction vector. This has
            to be a valid `ufl` object.
        """
        if marker not in self._facet_tags.values:
            raise ValueError(f"No facet tags defined for {marker=}.")

        self._neumann_bcs.append([value, marker])

    @property
    def has_neumann(self) -> bool:
        return len(self._neumann_bcs) > 0

    @property
    def has_dirichlet(self) -> bool:
        return len(self._bcs) > 0

    @property
    def bcs(self) -> list[dolfinx.fem.DirichletBCMetaClass]:
        """The list of Dirichlet BCs."""
        return self._bcs

    def clear(self, dirichlet: bool = True, neumann: bool = True) -> None:
        """Clears list of Dirichlet and/or Neumann BCs."""
        if dirichlet:
            self._bcs.clear()
        if neumann:
            self._neumann_bcs.clear()

    @property
    def neumann_bcs(self):
        """The ufl form of (sum of) Neumann BCs"""
        r = 0
        for expression, marker in self._neumann_bcs:
            r += ufl.inner(expression, self._v) * self._ds(marker)
        return r<|MERGE_RESOLUTION|>--- conflicted
+++ resolved
@@ -25,24 +25,13 @@
 
 # adapted version of MechanicsBCs by Thomas Titscher
 class BoundaryConditions:
-<<<<<<< HEAD
     """Handles Dirichlet and Neumann boundary conditions.
-=======
-    """Handles dirichlet and neumann boundary conditions
-
-    Parameters
-    ----------
-    domain : Computational domain of the problem.
-    space : Finite element space defined on the domain.
-    facet_markers : The mesh tags defining boundaries.
->>>>>>> 4a080611
 
     Attributes:
         domain: The computational domain.
         V: The finite element space.
     """
 
-<<<<<<< HEAD
     def __init__(
         self,
         domain: dolfinx.mesh.Mesh,
@@ -60,9 +49,7 @@
           space: The finite element space.
           facet_tags: The mesh tags defining boundaries.
         """
-=======
-    def __init__(self, domain: dolfinx.mesh.Mesh, space:dolfinx.fem.FunctionSpace, facet_markers:dolfinx.mesh.MeshTagsMetaClass=None):
->>>>>>> 4a080611
+
         self.domain = domain
         self.V = space
 
