"""Easy definition of Dirichlet and Neumann BCs."""

import typing
import numpy.typing as npt

import logging

import dolfinx
import ufl
import numpy as np


def get_boundary_dofs(
    V: dolfinx.fem.FunctionSpace, marker: typing.Callable
) -> np.ndarray:
    """Returns dofs on the boundary specified by geometrical `marker`."""
    domain = V.mesh
    tdim = domain.topology.dim
    fdim = tdim - 1
    entities = dolfinx.mesh.locate_entities_boundary(domain, fdim, marker)
    dofs = dolfinx.fem.locate_dofs_topological(V, fdim, entities)
    g = dolfinx.fem.Function(V)
    bc = dolfinx.fem.dirichletbc(g, dofs)
    dof_indices = bc.dof_indices()[0]
    return dof_indices


# adapted version of MechanicsBCs by Thomas Titscher
class BoundaryConditions:
    """Handles Dirichlet and Neumann boundary conditions.

    Attributes:
        domain: The computational domain.
        V: The finite element space.
    """

<<<<<<< HEAD
    def __init__(self, domain: dolfinx.mesh.Mesh, space:dolfinx.fem.FunctionSpace, facet_markers:dolfinx.mesh.MeshTagsMetaClass=None):

        self.logger = logging.getLogger("fenicsxconcrete.boundary_conditions.bcs.BoundaryConditions")
=======
    def __init__(
        self,
        domain: dolfinx.mesh.Mesh,
        space: dolfinx.fem.FunctionSpace,
        facet_tags: typing.Optional[npt.NDArray] = None,
    ):
        """Initializes the instance based on domain and FE space.

        It sets up lists to hold the Dirichlet and Neumann BCs
        as well as the required `ufl` objects to define Neumann
        BCs if `facet_tags` is not None.

        Args:
          domain: The computational domain.
          space: The finite element space.
          facet_tags: The mesh tags defining boundaries.
        """

>>>>>>> d541e806
        self.domain = domain
        self.V = space

        # create connectivity
        tdim = domain.topology.dim
        fdim = tdim - 1
        domain.topology.create_connectivity(fdim, tdim)

        # list of dirichlet boundary conditions
        self._bcs = []

        # handle facets and measure for neumann bcs
        self._neumann_bcs = []
        self._facet_tags = facet_tags
        self._ds = ufl.Measure("ds", domain=domain, subdomain_data=facet_tags)
        self._v = ufl.TestFunction(space)

    def add_dirichlet_bc(
        self,
        value: typing.Union[
            dolfinx.fem.Function,
            dolfinx.fem.Constant,
            dolfinx.fem.DirichletBCMetaClass,
            npt.NDArray,
            typing.Callable,
        ],
        boundary: typing.Union[int, npt.NDArray, typing.Callable] = None,
        sub: int = None,
        method: str = "topological",
        entity_dim: typing.Optional[int] = None,
    ) -> None:
        """Adds a Dirichlet bc.

        Args:
          value: Anything that *might* be used to define the Dirichlet function.
            It can be a `Function`, a `Callable` which is then interpolated
            or an already existing Dirichlet BC, or ... (see type hint).
          boundary: The part of the boundary whose dofs should be constrained.
            This can be a callable defining the boundary geometrically or
            an array of entity tags or an integer marking the boundary if
            `facet_tags` is not None.
          sub: If `sub` is not None the subspace `V.sub(sub)` will be
            constrained.
          method: A hint which method should be used to locate the dofs.
            Choices: 'topological' or 'geometrical'.
          entity_dim: The dimension of the entities to be located
            topologically. Note that `entity_dim` is required if `sub`
            is not None and `method=geometrical`.
        """
        if isinstance(value, dolfinx.fem.DirichletBCMetaClass):
            self._bcs.append(value)
        else:
            assert method in ("topological", "geometrical")
            V = self.V.sub(sub) if sub is not None else self.V

            # if sub is not None and method=="geometrical"
            # dolfinx.fem.locate_dofs_geometrical(V, boundary) will raise a RuntimeError
            # because dofs of a subspace cannot be tabulated
            topological = method == "topological" or sub is not None

            if topological:
                assert entity_dim is not None

                if isinstance(boundary, int):
                    try:
                        facets = self._facet_tags.find(boundary)
                    except AttributeError:
                        raise AttributeError("There are no facet tags defined!")
                    if facets.size < 1:
                        raise ValueError(
                            f"Not able to find facets tagged with value {boundary=}."
                        )
                elif isinstance(boundary, np.ndarray):
                    facets = boundary
                else:
                    facets = dolfinx.mesh.locate_entities_boundary(
                        self.domain, entity_dim, boundary
                    )

                dofs = dolfinx.fem.locate_dofs_topological(V, entity_dim, facets)
            else:
                dofs = dolfinx.fem.locate_dofs_geometrical(V, boundary)

            try:
                bc = dolfinx.fem.dirichletbc(value, dofs, V)
            except TypeError:
                # value is Function and V cannot be passed
                # TODO understand 4th constructor
                # see dolfinx/fem/bcs.py line 127
                bc = dolfinx.fem.dirichletbc(value, dofs)
            except AttributeError:
                # value has no Attribute `dtype`
                f = dolfinx.fem.Function(V)
                f.interpolate(value)
                bc = dolfinx.fem.dirichletbc(f, dofs)

            self._bcs.append(bc)

    def add_neumann_bc(self, marker: int, value) -> None:
        """Adds a Neumann BC.

        Args:
          marker: The id of the boundary where Neumann BC should be applied.
          value: The Neumann data, e.g. a traction vector. This has
            to be a valid `ufl` object.
        """
        if marker not in self._facet_tags.values:
            raise ValueError(f"No facet tags defined for {marker=}.")

        self._neumann_bcs.append([value, marker])

    @property
    def has_neumann(self) -> bool:
        return len(self._neumann_bcs) > 0

    @property
    def has_dirichlet(self) -> bool:
        return len(self._bcs) > 0

    @property
    def bcs(self) -> list[dolfinx.fem.DirichletBCMetaClass]:
        """The list of Dirichlet BCs."""
        return self._bcs

    def clear(self, dirichlet: bool = True, neumann: bool = True) -> None:
        """Clears list of Dirichlet and/or Neumann BCs."""
        if dirichlet:
            self._bcs.clear()
        if neumann:
            self._neumann_bcs.clear()

    @property
    def neumann_bcs(self):
        """The ufl form of (sum of) Neumann BCs"""
        r = 0
        for expression, marker in self._neumann_bcs:
            r += ufl.inner(expression, self._v) * self._ds(marker)
        return r<|MERGE_RESOLUTION|>--- conflicted
+++ resolved
@@ -34,11 +34,6 @@
         V: The finite element space.
     """
 
-<<<<<<< HEAD
-    def __init__(self, domain: dolfinx.mesh.Mesh, space:dolfinx.fem.FunctionSpace, facet_markers:dolfinx.mesh.MeshTagsMetaClass=None):
-
-        self.logger = logging.getLogger("fenicsxconcrete.boundary_conditions.bcs.BoundaryConditions")
-=======
     def __init__(
         self,
         domain: dolfinx.mesh.Mesh,
@@ -56,8 +51,8 @@
           space: The finite element space.
           facet_tags: The mesh tags defining boundaries.
         """
-
->>>>>>> d541e806
+        
+        self.logger = logging.getLogger("fenicsxconcrete.boundary_conditions.bcs.BoundaryConditions")
         self.domain = domain
         self.V = space
 
