from abc import ABC, abstractmethod
<<<<<<< HEAD
import pint
=======

import dolfinx as df
import numpy as np
import pint
import ufl
>>>>>>> 18e7dafb

from fenicsxconcrete.helper import Parameters
from fenicsxconcrete.unit_registry import ureg


class Experiment(ABC):
    """base class for experimental setups

    Attributes:
        parameters : parameter dictionary with units
        p : parameter dictionary without units

    """

    def __init__(self, parameters: dict[str, pint.Quantity]) -> None:
        """Initialises the parent object

        This is needs to be called by children
        Constant parameters are defined here
        """

        # initialize parameter attributes
        default_setup_parameters = Parameters()
        # setting up default setup parameters
        default_setup_parameters["degree"] = 2 * ureg("")  # polynomial degree

        # update with input parameters
        default_setup_parameters.update(parameters)
        # as attribute
        self.parameters = default_setup_parameters
        # remove units for use in fem model
        self.p = self.parameters.to_magnitude()

        self.setup()

    @abstractmethod
    def setup(self):
        """Is called by init, must be defined by child"""

    @staticmethod
    @abstractmethod
    def default_parameters() -> dict[str, pint.Quantity]:
        """returns a dictionary with required parameters and a set of working values as example"""

    @abstractmethod
    def create_displacement_boundary(self, V: df.fem.FunctionSpace) -> list[df.fem.bcs.DirichletBCMetaClass] | None:
        """returns a list with displacement boundary conditions

        this function is abstract until there is a need for a material that does not need a displacement boundary
        once that is required, just make this a normal function that returns an empty list
        """

    def create_force_boundary(self, v: ufl.argument.Argument | None = None) -> ufl.form.Form | None:
        # define empty force boundary
        pass

    def create_body_force(self, v: ufl.argument.Argument | None = None) -> ufl.form.Form | None:
        # define empty body force function
        pass<|MERGE_RESOLUTION|>--- conflicted
+++ resolved
@@ -1,13 +1,9 @@
 from abc import ABC, abstractmethod
-<<<<<<< HEAD
-import pint
-=======
 
 import dolfinx as df
 import numpy as np
 import pint
 import ufl
->>>>>>> 18e7dafb
 
 from fenicsxconcrete.helper import Parameters
 from fenicsxconcrete.unit_registry import ureg
