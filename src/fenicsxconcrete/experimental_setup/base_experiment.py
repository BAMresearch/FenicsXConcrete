--- conflicted
+++ resolved
@@ -1,6 +1,7 @@
+import dolfinx as df
+import numpy as np
+from fenicsxconcrete.helper import Parameters
 from abc import ABC, abstractmethod
-
-import dolfinx as df
 import pint
 import ufl
 
@@ -48,35 +49,17 @@
         """returns a dictionary with required parameters and a set of working values as example"""
 
     @abstractmethod
-<<<<<<< HEAD
     def create_displacement_boundary(self, V: df.fem.FunctionSpace) -> list[df.fem.bcs.DirichletBCMetaClass] | None:
-=======
-    def create_displacement_boundary(
-        self, V: df.fem.FunctionSpace
-    ) -> list[df.fem.bcs.DirichletBCMetaClass] | None:
->>>>>>> ce6ce021
         """returns a list with displacement boundary conditions
 
         this function is abstract until there is a need for a material that does not need a displacement boundary
         once that is required, just make this a normal function that returns an empty list
         """
 
-<<<<<<< HEAD
     def create_force_boundary(self, v: ufl.argument.Argument | None = None) -> ufl.form.Form | None:
         # define empty force boundary
         pass
 
     def create_body_force(self, v: ufl.argument.Argument | None = None) -> ufl.form.Form | None:
-=======
-    def create_force_boundary(
-        self, v: ufl.argument.Argument | None = None
-    ) -> ufl.form.Form | None:
-        # define empty force boundary
-        pass
-
-    def create_body_force(
-        self, v: ufl.argument.Argument | None = None
-    ) -> ufl.form.Form | None:
->>>>>>> ce6ce021
         # define empty body force function
         pass