--- conflicted
+++ resolved
@@ -46,39 +46,25 @@
                 cell_type=df.mesh.CellType.hexahedron,
             )
         else:
-            raise ValueError(
-                f'wrong dimension: {self.p["dim"]} is not implemented for problem setup'
-            )
+            raise ValueError(f'wrong dimension: {self.p["dim"]} is not implemented for problem setup')
 
     @staticmethod
     def default_parameters() -> dict[str, pint.Quantity]:
         """returns a dictionary with required parameters and a set of working values as example"""
 
         setup_parameters = {}
-        setup_parameters["length"] = 1 * ureg("m")
-        setup_parameters["height"] = 0.3 * ureg("m")
-        setup_parameters["width"] = 0.3 * ureg("m")  # only relevant for 3D case
-        setup_parameters["dim"] = 3 * ureg("")
-        setup_parameters["num_elements_length"] = 10 * ureg("")
-        setup_parameters["num_elements_height"] = 3 * ureg("")
-<<<<<<< HEAD
-        setup_parameters["num_elements_width"] = 3 * ureg("")  # only relevant for 3D case
-=======
-        setup_parameters["num_elements_width"] = 3 * ureg(
-            ""
-        )  # only relevant for 3D case
->>>>>>> ce6ce021
-        setup_parameters["load"] = 2000 * ureg("kN")
+        setup_parameters['length'] = 1 * ureg('m')
+        setup_parameters['height'] = 0.3 * ureg('m')
+        setup_parameters['width'] = 0.3 * ureg('m')  # only relevant for 3D case
+        setup_parameters['dim'] = 3 * ureg('')
+        setup_parameters['num_elements_length'] = 10 * ureg('')
+        setup_parameters['num_elements_height'] = 3 * ureg('')
+        setup_parameters['num_elements_width'] = 3 * ureg('')  # only relevant for 3D case
+        setup_parameters['load'] = 2000 * ureg('kN')
 
         return setup_parameters
 
-<<<<<<< HEAD
-    def create_displacement_boundary(self, V: df.fem.FunctionSpace) -> list[df.fem.bcs.DirichletBCMetaClass]:
-=======
-    def create_displacement_boundary(
-        self, V: df.fem.FunctionSpace
-    ) -> list[df.fem.bcs.DirichletBCMetaClass]:
->>>>>>> ce6ce021
+    def create_displacement_boundary(self, V) -> list:
         # define displacement boundary
 
         # fenics will individually call this function for every node and will note the true or false value.
@@ -113,9 +99,7 @@
         facet_indices = np.hstack(facet_indices).astype(np.int32)
         facet_markers = np.hstack(facet_markers).astype(np.int32)
         sorted_facets = np.argsort(facet_indices)
-        facet_tag = df.mesh.meshtags(
-            self.mesh, fdim, facet_indices[sorted_facets], facet_markers[sorted_facets]
-        )
+        facet_tag = df.mesh.meshtags(self.mesh, fdim, facet_indices[sorted_facets], facet_markers[sorted_facets])
 
         _ds = ufl.Measure("ds", domain=self.mesh, subdomain_data=facet_tag)
 
