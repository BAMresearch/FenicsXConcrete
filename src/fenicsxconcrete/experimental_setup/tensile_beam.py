<<<<<<< HEAD
import logging

import dolfinx as df
from mpi4py import MPI
from petsc4py.PETSc import ScalarType
=======
import dolfinx as df
>>>>>>> 18e7dafb
import numpy as np
import pint
import ufl
<<<<<<< HEAD
import pint
=======
from mpi4py import MPI
from petsc4py.PETSc import ScalarType

from fenicsxconcrete.experimental_setup.base_experiment import Experiment
from fenicsxconcrete.helper import Parameters
from fenicsxconcrete.unit_registry import ureg

>>>>>>> 18e7dafb

from fenicsxconcrete.unit_registry import ureg
from fenicsxconcrete.experimental_setup.base_experiment import Experiment
from fenicsxconcrete.helper import Parameters
from fenicsxconcrete.finite_element_problem.base_material import MaterialProblem


class TensileBeam(Experiment):
    def __init__(self, parameters: dict[str, pint.Quantity] | None = None) -> None:
        # initialize a set of "basic parameters"
        default_p = Parameters()
        # default_p['dummy'] = 'example' * ureg('')  # example default parameter for this class

        # updating parameters, overriding defaults
        default_p.update(parameters)

        super().__init__(default_p)
        self.logger = logging.getLogger("fenicsxconcrete.experimental_setup.tensile_beam.TensileBeam")

    def setup(self) -> None:
        """defines the mesh for 2D or 3D"""

        if self.p["dim"] == 2:
            self.mesh = df.mesh.create_rectangle(
                comm=MPI.COMM_WORLD,
                points=[(0.0, 0.0), (self.p["length"], self.p["height"])],
                n=(self.p["num_elements_length"], self.p["num_elements_height"]),
                cell_type=df.mesh.CellType.quadrilateral,
            )
        elif self.p["dim"] == 3:
            self.mesh = df.mesh.create_box(
                comm=MPI.COMM_WORLD,
                points=[
                    (0.0, 0.0, 0.0),
                    (self.p["length"], self.p["width"], self.p["height"]),
                ],
                n=[
                    self.p["num_elements_length"],
                    self.p["num_elements_width"],
                    self.p["num_elements_height"],
                ],
                cell_type=df.mesh.CellType.hexahedron,
            )
        else:
            raise ValueError(f'wrong dimension: {self.p["dim"]} is not implemented for problem setup')

    @staticmethod
    def default_parameters() -> dict[str, pint.Quantity]:
        """returns a dictionary with required parameters and a set of working values as example"""

        setup_parameters = {}
        setup_parameters["length"] = 1 * ureg("m")
        setup_parameters["height"] = 0.3 * ureg("m")
        setup_parameters["width"] = 0.3 * ureg("m")  # only relevant for 3D case
        setup_parameters["dim"] = 3 * ureg("")
        setup_parameters["num_elements_length"] = 10 * ureg("")
        setup_parameters["num_elements_height"] = 3 * ureg("")
        setup_parameters["num_elements_width"] = 3 * ureg("")  # only relevant for 3D case
        setup_parameters["load"] = 2000 * ureg("kN")

        return setup_parameters

    def create_displacement_boundary(self, V) -> list:
        # define displacement boundary

        # fenics will individually call this function for every node and will note the true or false value.
        def clamped_boundary(x):
            return np.isclose(x[0], 0)

        displacement_bcs = []

        zero = np.zeros(self.p["dim"])
        displacement_bcs.append(
            df.fem.dirichletbc(
                np.array(zero, dtype=ScalarType),
                df.fem.locate_dofs_geometrical(V, clamped_boundary),
                V,
            )
        )

        return displacement_bcs

    def create_force_boundary(self, v: ufl.argument.Argument) -> ufl.form.Form:
        boundaries = [
            (1, lambda x: np.isclose(x[0], self.p["length"])),
            (2, lambda x: np.isclose(x[0], 0)),
        ]

        facet_indices, facet_markers = [], []
        fdim = self.mesh.topology.dim - 1
        for marker, locator in boundaries:
            facets = df.mesh.locate_entities(self.mesh, fdim, locator)
            facet_indices.append(facets)
            facet_markers.append(np.full_like(facets, marker))
        facet_indices = np.hstack(facet_indices).astype(np.int32)
        facet_markers = np.hstack(facet_markers).astype(np.int32)
        sorted_facets = np.argsort(facet_indices)
        facet_tag = df.mesh.meshtags(self.mesh, fdim, facet_indices[sorted_facets], facet_markers[sorted_facets])

        _ds = ufl.Measure("ds", domain=self.mesh, subdomain_data=facet_tag)

        force_vector = np.zeros(self.p["dim"])
        force_vector[0] = self.p["load"]

        T = df.fem.Constant(self.mesh, ScalarType(force_vector))
        L = ufl.dot(T, v) * _ds(1)

        return L<|MERGE_RESOLUTION|>--- conflicted
+++ resolved
@@ -1,26 +1,11 @@
-<<<<<<< HEAD
 import logging
 
 import dolfinx as df
-from mpi4py import MPI
-from petsc4py.PETSc import ScalarType
-=======
-import dolfinx as df
->>>>>>> 18e7dafb
 import numpy as np
 import pint
 import ufl
-<<<<<<< HEAD
-import pint
-=======
 from mpi4py import MPI
 from petsc4py.PETSc import ScalarType
-
-from fenicsxconcrete.experimental_setup.base_experiment import Experiment
-from fenicsxconcrete.helper import Parameters
-from fenicsxconcrete.unit_registry import ureg
-
->>>>>>> 18e7dafb
 
 from fenicsxconcrete.unit_registry import ureg
 from fenicsxconcrete.experimental_setup.base_experiment import Experiment
