--- conflicted
+++ resolved
@@ -10,12 +10,7 @@
 from fenicsxconcrete.boundary_conditions.bcs import BoundaryConditions
 from fenicsxconcrete.boundary_conditions.boundary import plane_at
 from fenicsxconcrete.experimental_setup.base_experiment import Experiment
-<<<<<<< HEAD
-from fenicsxconcrete.helper import Parameters, QuadratureRule
-from fenicsxconcrete.unit_registry import ureg
-=======
 from fenicsxconcrete.util import Parameters, ureg
->>>>>>> 7eb41455
 
 
 class AmMultipleLayers(Experiment):
@@ -81,6 +76,7 @@
         """
 
         self.logger.debug("setup mesh for %s", self.p["dim"])
+
 
         if self.p["dim"] == 2:
             self.mesh = df.mesh.create_rectangle(
