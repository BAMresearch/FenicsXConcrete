--- conflicted
+++ resolved
@@ -50,13 +50,7 @@
         Returns:
             dictionary with a working set of the required parameter
 
-<<<<<<< HEAD
-        '''
-
-        # this must de defined in each setup class
-=======
         """
->>>>>>> b01bc10e
 
         setup_parameters = {}
         # geometry
