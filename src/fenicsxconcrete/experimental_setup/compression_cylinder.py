--- conflicted
+++ resolved
@@ -16,13 +16,7 @@
 from fenicsxconcrete.unit_registry import ureg
 
 
-<<<<<<< HEAD
 def generate_cylinder_mesh(radius: float, height: float, mesh_density: float, element_degree: int = 2) -> df.mesh.Mesh:
-=======
-def generate_cylinder_mesh(
-    radius: float, height: float, mesh_density: float, element_degree: int = 2
-) -> df.mesh.Mesh:
->>>>>>> ce6ce021
     """Uses gmsh to generate a cylinder mesh for fenics
 
     Paramters
@@ -107,9 +101,7 @@
         super().__init__(p)
 
         # initialize variable top_displacement
-        self.top_displacement = df.fem.Constant(
-            domain=self.mesh, c=0.0
-        )  # applied via fkt: apply_displ_load(...)
+        self.top_displacement = df.fem.Constant(domain=self.mesh, c=0.0)  # applied via fkt: apply_displ_load(...)
 
     def setup(self) -> None:
         """Generates the mesh based on parameters
@@ -132,19 +124,9 @@
             # generates a 3D cylinder mesh based on radius and height
             # to reduce approximation errors due to the linear tetrahedron mesh, the mesh radius is iteratively changed
             # until the bottom surface area matches that of a circle with the initially defined radius
-<<<<<<< HEAD
-            def create_cylinder_mesh(radius: float, p: Parameters) -> tuple[float, df.mesh.Mesh]:
+            def create_cylinder_mesh(radius, p):
                 # generate cylinder mesh using gmsh
-                mesh = generate_cylinder_mesh(radius, p["height"], p["mesh_density"], p["degree"])
-=======
-            def create_cylinder_mesh(
-                radius: float, p: Parameters
-            ) -> tuple[float, df.mesh.Mesh]:
-                # generate cylinder mesh using gmsh
-                mesh = generate_cylinder_mesh(
-                    radius, p["height"], p["mesh_density"], p["degree"]
-                )
->>>>>>> ce6ce021
+                mesh = generate_cylinder_mesh(radius, p['height'], p['mesh_density'], p['degree'])
                 facets = df.mesh.locate_entities_boundary(mesh, 2, plane_at(0.0, 2))
                 tdim = mesh.topology.dim
                 f_v = mesh.topology.connectivity(tdim - 1, 0).array.reshape(-1, 3)
@@ -167,16 +149,10 @@
                 # iteratively improve the radius of the mesh till the bottom area matches the target
                 while abs(target_area - mesh_area) > target_area * area_error:
                     # generate mesh
-                    self.p[
-                        "mesh_radius"
-                    ] = effective_radius  # not required, but maybe interesting as metadata
-                    mesh_area, self.mesh = create_cylinder_mesh(
-                        effective_radius, self.p
-                    )
+                    self.p["mesh_radius"] = effective_radius  # not required, but maybe interesting as metadata
+                    mesh_area, self.mesh = create_cylinder_mesh(effective_radius, self.p)
                     # new guess
-                    effective_radius = (
-                        np.sqrt(target_area / mesh_area) * effective_radius
-                    )
+                    effective_radius = np.sqrt(target_area / mesh_area) * effective_radius
             else:
                 mesh_area, self.mesh = create_cylinder_mesh(self.p["radius"], self.p)
         else:
@@ -189,9 +165,7 @@
         default_parameters = {}
 
         # boundary setting
-        default_parameters["bc_setting"] = "free" * ureg(
-            ""
-        )  # boundary setting, two options available: fixed and free
+        default_parameters["bc_setting"] = "free" * ureg("")  # boundary setting, two options available: fixed and free
         # fixed: constrained at top and bottom in transversal to loading
         # free: no confinement perpendicular to loading surface
 
@@ -202,25 +176,13 @@
             ""
         )  # in 3D: number of faces on the side when generating a polyhedral approximation
         # in 2D: number of elements in each direction
-<<<<<<< HEAD
         default_parameters["radius"] = 75 * ureg("mm")  # radius of cylinder to approximate in mm
-=======
-        default_parameters["radius"] = 75 * ureg(
-            "mm"
-        )  # radius of cylinder to approximate in mm
->>>>>>> ce6ce021
         default_parameters["height"] = 100 * ureg("mm")  # height of cylinder in mm
         default_parameters["degree"] = 2 * ureg("")  # polynomial degree of the mesh
 
         return default_parameters
 
-<<<<<<< HEAD
     def create_displacement_boundary(self, V: df.fem.FunctionSpace) -> list[df.fem.bcs.DirichletBCMetaClass]:
-=======
-    def create_displacement_boundary(
-        self, V: df.fem.FunctionSpace
-    ) -> list[df.fem.bcs.DirichletBCMetaClass]:
->>>>>>> ce6ce021
         """Defines the displacement boundary conditions
 
         Parameters
@@ -237,17 +199,8 @@
 
         if self.p["bc_setting"] == "fixed":
             if self.p["dim"] == 2:
-<<<<<<< HEAD
                 bc_generator.add_dirichlet_bc(self.top_displacement, self.boundary_top(), 1, "geometrical", 1)
                 bc_generator.add_dirichlet_bc(np.float64(0.0), self.boundary_top(), 0, "geometrical", 0)
-=======
-                bc_generator.add_dirichlet_bc(
-                    self.top_displacement, self.boundary_top(), 1, "geometrical", 1
-                )
-                bc_generator.add_dirichlet_bc(
-                    np.float64(0.0), self.boundary_top(), 0, "geometrical", 0
-                )
->>>>>>> ce6ce021
                 bc_generator.add_dirichlet_bc(
                     df.fem.Constant(domain=self.mesh, c=(0.0, 0.0)),
                     self.boundary_bottom(),
@@ -255,21 +208,9 @@
                     "geometrical",
                 )
             elif self.p["dim"] == 3:
-<<<<<<< HEAD
                 bc_generator.add_dirichlet_bc(self.top_displacement, self.boundary_top(), 2, "geometrical", 2)
                 bc_generator.add_dirichlet_bc(np.float64(0.0), self.boundary_top(), 0, "geometrical", 0)
                 bc_generator.add_dirichlet_bc(np.float64(0.0), self.boundary_top(), 1, "geometrical", 1)
-=======
-                bc_generator.add_dirichlet_bc(
-                    self.top_displacement, self.boundary_top(), 2, "geometrical", 2
-                )
-                bc_generator.add_dirichlet_bc(
-                    np.float64(0.0), self.boundary_top(), 0, "geometrical", 0
-                )
-                bc_generator.add_dirichlet_bc(
-                    np.float64(0.0), self.boundary_top(), 1, "geometrical", 1
-                )
->>>>>>> ce6ce021
                 bc_generator.add_dirichlet_bc(
                     df.fem.Constant(domain=self.mesh, c=(0.0, 0.0, 0.0)),
                     self.boundary_bottom(),
@@ -279,38 +220,19 @@
 
         elif self.p["bc_setting"] == "free":
             if self.p["dim"] == 2:
-<<<<<<< HEAD
                 bc_generator.add_dirichlet_bc(self.top_displacement, self.boundary_top(), 1, "geometrical", 1)
                 bc_generator.add_dirichlet_bc(np.float64(0.0), self.boundary_bottom(), 1, "geometrical", 1)
                 bc_generator.add_dirichlet_bc(np.float64(0.0), point_at((0, 0)), 0, "geometrical", 0)
-=======
-                bc_generator.add_dirichlet_bc(
-                    self.top_displacement, self.boundary_top(), 1, "geometrical", 1
-                )
-                bc_generator.add_dirichlet_bc(
-                    np.float64(0.0), self.boundary_bottom(), 1, "geometrical", 1
-                )
-                bc_generator.add_dirichlet_bc(
-                    np.float64(0.0), point_at((0, 0)), 0, "geometrical", 0
-                )
->>>>>>> ce6ce021
 
             elif self.p["dim"] == 3:
                 # getting nodes at the bottom of the mesh to apply correct boundary condition to arbitrary cylinder mesh
                 mesh_points = self.mesh.geometry.x  # list of all nodal coordinates
-                bottom_points = mesh_points[
-                    (mesh_points[:, 2] == 0.0)
-                ]  # copying the bottom nodes, z coord = 0.0
+                bottom_points = mesh_points[(mesh_points[:, 2] == 0.0)]  # copying the bottom nodes, z coord = 0.0
 
                 # sorting by x coordinate
-                x_min_boundary_point = bottom_points[
-                    bottom_points[:, 0].argsort(kind="mergesort")
-                ][0]
-                x_max_boundary_point = bottom_points[
-                    bottom_points[:, 0].argsort(kind="mergesort")
-                ][-1]
+                x_min_boundary_point = bottom_points[bottom_points[:, 0].argsort(kind="mergesort")][0]
+                x_max_boundary_point = bottom_points[bottom_points[:, 0].argsort(kind="mergesort")][-1]
                 # sorting by y coordinate
-<<<<<<< HEAD
                 y_boundary_point = bottom_points[bottom_points[:, 1].argsort(kind="mergesort")][0]
 
                 bc_generator.add_dirichlet_bc(self.top_displacement, self.boundary_top(), 2, "geometrical", 2)
@@ -318,36 +240,11 @@
                 bc_generator.add_dirichlet_bc(np.float64(0.0), point_at(x_min_boundary_point), 1, "geometrical", 1)
                 bc_generator.add_dirichlet_bc(np.float64(0.0), point_at(x_max_boundary_point), 1, "geometrical", 1)
                 bc_generator.add_dirichlet_bc(np.float64(0.0), point_at(y_boundary_point), 0, "geometrical", 0)
-=======
-                y_boundary_point = bottom_points[
-                    bottom_points[:, 1].argsort(kind="mergesort")
-                ][0]
-
-                bc_generator.add_dirichlet_bc(
-                    self.top_displacement, self.boundary_top(), 2, "geometrical", 2
-                )
-                bc_generator.add_dirichlet_bc(
-                    np.float64(0.0), self.boundary_bottom(), 2, "geometrical", 2
-                )
-                bc_generator.add_dirichlet_bc(
-                    np.float64(0.0), point_at(x_min_boundary_point), 1, "geometrical", 1
-                )
-                bc_generator.add_dirichlet_bc(
-                    np.float64(0.0), point_at(x_max_boundary_point), 1, "geometrical", 1
-                )
-                bc_generator.add_dirichlet_bc(
-                    np.float64(0.0), point_at(y_boundary_point), 0, "geometrical", 0
-                )
->>>>>>> ce6ce021
 
             else:
-                raise ValueError(
-                    f"dim setting: {self.p['dim']}, not implemented for cylinder bc setup: free"
-                )
+                raise ValueError(f"dim setting: {self.p['dim']}, not implemented for cylinder bc setup: free")
         else:
-            raise ValueError(
-                f"Wrong boundary setting: {self.p['bc_setting']}, for cylinder setup"
-            )
+            raise ValueError(f"Wrong boundary setting: {self.p['bc_setting']}, for cylinder setup")
 
         return bc_generator.bcs
 
