--- conflicted
+++ resolved
@@ -34,7 +34,6 @@
         return magnitude_dictionary
 
 
-<<<<<<< HEAD
 class QuadratureRule:
     """
     An object that takes care of the creation of a quadrature rule and the creation of
@@ -236,10 +235,10 @@
     else:
         solver = df.fem.petsc.LinearProblem(a_proj, b_proj, u=u)
         solver.solve()
-=======
+
+
 class LogMixin(object):
     @property
     def logger(self):
         name = self.__class__.__module__
-        return logging.getLogger(name)
->>>>>>> b02c705d
+        return logging.getLogger(name)