--- conflicted
+++ resolved
@@ -3,13 +3,7 @@
 import logging
 from collections import UserDict  # because: https://realpython.com/inherit-python-dict/
 
-<<<<<<< HEAD
-import basix
 import dolfinx as df
-import numpy as np
-=======
-import dolfinx as df
->>>>>>> b01bc10e
 import pint
 import ufl
 
