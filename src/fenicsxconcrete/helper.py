--- conflicted
+++ resolved
@@ -3,13 +3,9 @@
 import logging
 from collections import UserDict  # because: https://realpython.com/inherit-python-dict/
 
-<<<<<<< HEAD
 import basix
 import dolfinx as df
 import numpy as np
-=======
-import dolfinx as df
->>>>>>> c2b772e0
 import pint
 import ufl
 
