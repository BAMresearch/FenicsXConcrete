--- conflicted
+++ resolved
@@ -39,20 +39,6 @@
             problem.q_fields.measure,
         )
         # project stress onto visualization space
-<<<<<<< HEAD
-        if not hasattr(problem, "strain"):
-            self.logger.debug("strain not defined in problem - needs to compute stress first")
-            strain = project(
-                problem.epsilon(problem.displacement),  # stress fct from problem
-                df.fem.TensorFunctionSpace(problem.experiment.mesh, ("Lagrange", 1)),  # tensor space
-                ufl.dx,
-            )
-        else:
-            # TODO: I cannot test this lines, yet (comment: Annika)
-            #       why is it implemented??? how do you know it works? (comment: Erik)
-            strain = project(problem.strain, problem.plot_space_stress, problem.rule.dx)
-=======
->>>>>>> 7eb41455
 
         # finding the cells corresponding to the point
         bb_tree = df.geometry.BoundingBoxTree(problem.experiment.mesh, problem.experiment.mesh.topology.dim)
